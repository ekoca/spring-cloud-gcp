--- conflicted
+++ resolved
@@ -64,7 +64,6 @@
 	}
 
 	@Test
-<<<<<<< HEAD
 	public void testDatabaseAdminClientCreated() {
 		this.contextRunner.run(context -> {
 			assertThat(context.getBean(SpannerDatabaseAdminTemplate.class)).isNotNull();
@@ -75,15 +74,17 @@
 	public void testSchemaUtilsCreated() {
 		this.contextRunner.run(context -> {
 			assertThat(context.getBean(SpannerSchemaUtils.class)).isNotNull();
-=======
-	public void testIdConverterCreated() {
-		this.contextRunner.run(context -> {
-			BackendIdConverter idConverter = context.getBean(BackendIdConverter.class);
-			assertThat(idConverter).isNotNull();
-			assertThat(idConverter).isInstanceOf(SpannerKeyIdConverter.class);
->>>>>>> 5f7a6cd6
 		});
 	}
+
+  @Test
+  public void testIdConverterCreated() {
+    this.contextRunner.run(context -> {
+      BackendIdConverter idConverter = context.getBean(BackendIdConverter.class);
+      assertThat(idConverter).isNotNull();
+      assertThat(idConverter).isInstanceOf(SpannerKeyIdConverter.class);
+    });
+  }
 
 	@AutoConfigurationPackage
 	static class TestConfiguration {
