--- conflicted
+++ resolved
@@ -102,15 +102,9 @@
 				+ "trader_id=NULL AND trader_id LIKE %@tag5 AND price=TRUE AND price=FALSE AND "
 				+ "price>@tag6 AND price<=@tag7 )ORDER BY id DESC LIMIT 3;";
 
-<<<<<<< HEAD
-		String entityResolvedSql = "SELECT * FROM (SELECT DISTINCT * FROM "
-				+ "trades@{index=fakeindex}"
-				+ " WHERE ( action=@tag0 AND ticker=@tag1 ) OR "
-=======
-		String entityResolvedSql = "SELECT DISTINCT * FROM " + "trades@{index=fakeindex}"
+		String entityResolvedSql = "SELECT * FROM (SELECT DISTINCT * FROM " + "trades@{index=fakeindex}"
 				+ " WHERE price=@SpELtag1 AND price<>@SpELtag1 OR price<>@SpELtag2 AND "
 				+ "( action=@tag0 AND ticker=@tag1 ) OR "
->>>>>>> 68a0bc79
 				+ "( trader_id=@tag2 AND price<@tag3 ) OR ( price>=@tag4 AND id<>NULL AND "
 				+ "trader_id=NULL AND trader_id LIKE %@tag5 AND price=TRUE AND price=FALSE AND "
 				+ "price>@tag6 AND price<=@tag7 )ORDER BY id DESC LIMIT 3) "
@@ -154,7 +148,6 @@
 
 			Map<String, Value> paramMap = statement.getParameters();
 
-<<<<<<< HEAD
 			assertEquals(params[0], paramMap.get("tag0").getString());
 			assertEquals(params[2], paramMap.get("tag1").getString());
 			assertEquals(params[3], paramMap.get("tag2").getString());
@@ -163,18 +156,8 @@
 			assertEquals(params[6], paramMap.get("tag5").getString());
 			assertEquals(params[7], paramMap.get("tag6").getFloat64());
 			assertEquals(params[8], paramMap.get("tag7").getFloat64());
-=======
-					assertEquals(params[0], paramMap.get("tag0").getString());
-					assertEquals(params[1], paramMap.get("tag1").getString());
-					assertEquals(params[2], paramMap.get("tag2").getString());
-					assertEquals(params[3], paramMap.get("tag3").getFloat64());
-					assertEquals(params[4], paramMap.get("tag4").getFloat64());
-					assertEquals(params[5], paramMap.get("tag5").getString());
-					assertEquals(params[6], paramMap.get("tag6").getFloat64());
-					assertEquals(params[7], paramMap.get("tag7").getFloat64());
 					assertEquals(-8.88, paramMap.get("SpELtag1").getFloat64(), 0.00001);
 					assertEquals(-3.33, paramMap.get("SpELtag2").getFloat64(), 0.00001);
->>>>>>> 68a0bc79
 
 			return null;
 		}).when(this.spannerTemplate).executeQuery(any(), any());
